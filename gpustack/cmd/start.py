import argparse
import asyncio
import json
import logging
import multiprocessing
import os
import resource
import sys
from typing import Any, Dict, Optional

import yaml

from gpustack import __version__, __git_commit__
from gpustack.config.config import set_global_config
from gpustack.logging import setup_logging
from gpustack.worker.worker import Worker
from gpustack.config import Config
from gpustack.server.server import Server


logger = logging.getLogger(__name__)


class OptionalBoolAction(argparse.Action):
    def __init__(self, option_strings, dest, nargs=None, **kwargs):
        if nargs is not None:
            raise ValueError("nargs not allowed")
        super(OptionalBoolAction, self).__init__(
            option_strings, dest, nargs=0, **kwargs
        )
        self.default = kwargs.get("default")

    def __call__(self, parser, namespace, values, option_string=None):
        setattr(namespace, self.dest, True)


def setup_start_cmd(subparsers: argparse._SubParsersAction):
    parser_server: argparse.ArgumentParser = subparsers.add_parser(
        "start",
        help="Run GPUStack server or worker.",
        description="Run GPUStack server or worker.",
    )
    group = parser_server.add_argument_group("Common settings")
    group.add_argument(
        "--config-file",
        type=str,
        help="Path to the YAML config file.",
        default=get_gpustack_env("CONFIG_FILE"),
    )
    group.add_argument(
        "-d",
        "--debug",
        action=OptionalBoolAction,
        help="Enable debug mode.",
        default=get_gpustack_env_bool("DEBUG"),
    )
    group.add_argument(
        "--data-dir",
        type=str,
        help="Directory to store data. The default is OS specific.",
        default=get_gpustack_env("DATA_DIR"),
    )
    group.add_argument(
        "--cache-dir",
        type=str,
        help="Directory to store cache (e.g., model files). The default is <data-dir>/cache.",
        default=get_gpustack_env("CACHE_DIR"),
    )
    group.add_argument(
        "--bin-dir",
        type=str,
        help="Directory to store additional binaries, e.g., versioned backend executables.",
        default=get_gpustack_env("BIN_DIR"),
    )
    group.add_argument(
        "--pipx-path",
        type=str,
        help="Path to the pipx executable, used to install versioned backends.",
        default=get_gpustack_env("PIPX_PATH"),
    )
    group.add_argument(
        "-t",
        "--token",
        type=str,
        help="Shared secret used to add a worker.",
        default=get_gpustack_env("TOKEN"),
    )
    group.add_argument(
        "--huggingface-token",
        type=str,
        help="User Access Token to authenticate to the Hugging Face Hub.",
        default=os.getenv("HF_TOKEN"),
    )
    group.add_argument(
        "--enable-ray",
        action=OptionalBoolAction,
        help="Enable Ray.",
        default=get_gpustack_env_bool("ENABLE_RAY"),
    )
    group.add_argument(
        "--ray-args",
        action='append',
        help="Arguments to pass to Ray.",
    )
    group.add_argument(
        "--ray-node-manager-port",
        type=int,
        help="Port of Ray node manager. Used when Ray is enabled. The default is 40098.",
        default=get_gpustack_env("RAY_NODE_MANAGER_PORT"),
    )
    group.add_argument(
        "--ray-object-manager-port",
        type=int,
        help="Port of Ray object manager. Used when Ray is enabled. The default is 40099.",
        default=get_gpustack_env("RAY_OBJECT_MANAGER_PORT"),
    )

    group = parser_server.add_argument_group("Server settings")
    group.add_argument(
        "--host",
        type=str,
        help="Host to bind the server to.",
        default=get_gpustack_env("HOST"),
    )
    group.add_argument(
        "--port",
        type=int,
        help="Port to bind the server to.",
        default=get_gpustack_env("PORT"),
    )
    group.add_argument(
        "--database-url",
        type=str,
        help="URL of the database. Example: postgresql://user:password@hostname:port/db_name.",
        default=get_gpustack_env("DATABASE_URL"),
    )
    group.add_argument(
        "--disable-worker",
        action=OptionalBoolAction,
        help="Disable embedded worker.",
        default=get_gpustack_env_bool("DISABLE_WORKER"),
    )
    group.add_argument(
        "--bootstrap-password",
        type=str,
        help="Initial password for the default admin user. Random by default.",
        default=get_gpustack_env("BOOTSTRAP_PASSWORD"),
    )
    group.add_argument(
        "--ssl-keyfile",
        type=str,
        help="Path to the SSL key file.",
        default=get_gpustack_env("SSL_KEYFILE"),
    )
    group.add_argument(
        "--ssl-certfile",
        type=str,
        help="Path to the SSL certificate file.",
        default=get_gpustack_env("SSL_CERTFILE"),
    )
    group.add_argument(
        "--force-auth-localhost",
        action=OptionalBoolAction,
        help="Force authentication for requests originating from localhost (127.0.0.1)."
        "When set to True, all requests from localhost will require authentication.",
        default=get_gpustack_env_bool("FORCE_AUTH_LOCALHOST"),
    )
    group.add_argument(
        "--ollama-library-base-url",
        type=str,
        help="Base URL of the Ollama library. The default is https://registry.ollama.ai.",
        default=get_gpustack_env("OLLAMA_LIBRARY_BASE_URL"),
    )
    group.add_argument(
        "--disable-update-check",
        action=OptionalBoolAction,
        help="Disable update check.",
        default=get_gpustack_env_bool("DISABLE_UPDATE_CHECK"),
    )
    group.add_argument(
        "--disable-openapi-docs",
        action=OptionalBoolAction,
        help="Disable autogenerated OpenAPI documentation endpoints (Swagger UI at /docs, ReDoc at /redoc, and the raw spec at /openapi.json).",
        default=get_gpustack_env_bool("DISABLE_OPENAPI_DOCS"),
    )
    group.add_argument(
        "--update-check-url",
        type=str,
        help=argparse.SUPPRESS,
        default=get_gpustack_env("UPDATE_CHECK_URL"),
    )
    group.add_argument(
        "--model-catalog-file",
        type=str,
        help="Path or URL to the model catalog file.",
        default=get_gpustack_env("MODEL_CATALOG_FILE"),
    )
    group.add_argument(
        "--ray-port",
        type=int,
        help="Port of Ray (GCS server). Used when Ray is enabled. The default is 40096.",
        default=get_gpustack_env("RAY_PORT"),
    )
    group.add_argument(
        "--ray-client-server-port",
        type=int,
        help="Port of Ray Client Server. Used when Ray is enabled. The default is 40097.",
        default=get_gpustack_env("RAY_CLIENT_SERVER_PORT"),
    )

    group = parser_server.add_argument_group("Worker settings")
    group.add_argument(
        "-s",
        "--server-url",
        type=str,
        help="Server to connect to.",
        default=get_gpustack_env("SERVER_URL"),
    )
    group.add_argument(
        "--worker-ip",
        type=str,
        help="IP address of the worker node. Auto-detected by default.",
        default=get_gpustack_env("WORKER_IP"),
    )
    group.add_argument(
        "--worker-name",
        type=str,
        help="Name of the worker node. Use the hostname by default.",
        default=get_gpustack_env("WORKER_NAME"),
    )
    group.add_argument(
        "--worker-port",
        type=int,
        help="Port to bind the worker to.",
        default=get_gpustack_env("WORKER_PORT"),
    )
    group.add_argument(
        "--service-port-range",
        type=str,
        help="Port range for inference services, specified as a string in the form 'N1-N2'. Both ends of the range are inclusive. The default is '40000-40063'.",
        default=get_gpustack_env("SERVICE_PORT_RANGE"),
    )
    group.add_argument(
        "--rpc-server-port-range",
        type=str,
        help="Port range for RPC servers, specified as a string in the form 'N1-N2'. Both ends of the range are inclusive. The default is '40064-40095'.",
        default=get_gpustack_env("RPC_SERVER_PORT_RANGE"),
    )
    group.add_argument(
        "--ray-worker-port-range",
        type=str,
        help="Port range for Ray worker processes, specified as a string in the form 'N1-N2'. Both ends of the range are inclusive. The default is '40100-40131'.",
        default=get_gpustack_env("RAY_WORKER_PORT_RANGE"),
    )
    group.add_argument(
        "--disable-metrics",
        action=OptionalBoolAction,
        help="Disable metrics.",
        default=get_gpustack_env_bool(
            "DISABLE_METRICS",
        ),
    )
    group.add_argument(
        "--disable-rpc-servers",
        action=OptionalBoolAction,
        help="Disable RPC servers.",
        default=get_gpustack_env_bool(
            "DISABLE_METRICS",
        ),
    )
    group.add_argument(
        "--metrics-port",
        type=int,
        help="Port to expose metrics.",
        default=get_gpustack_env("METRICS_PORT"),
    )
    group.add_argument(
        "--log-dir",
        type=str,
        help="Directory to store logs.",
        default=get_gpustack_env("LOG_DIR"),
    )
    group.add_argument(
        "--rpc-server-args",
        action='append',
        help="Arguments to pass to the RPC servers.",
    )
    group.add_argument(
        "--system-reserved",
        type=json.loads,
        help="The system reserves resources during scheduling, measured in GiB. \
        Where RAM is reserved per worker, and VRAM is reserved per GPU device. \
        By default, 2 GiB of RAM and 1G of VRAM is reserved. \
        Example: '{\"ram\": 2, \"vram\": 1}' or '{\"memory\": 2, \"gpu_memory\": 1}', \
        Note: The 'memory' and 'gpu_memory' keys are deprecated and will be removed in future releases.",
        default=get_gpustack_env("SYSTEM_RESERVED"),
    )
    group.add_argument(
        "--tools-download-base-url",
        type=str,
        help="Base URL to download dependency tools.",
        default=get_gpustack_env("TOOLS_DOWNLOAD_BASE_URL"),
    )
    group.add_argument(
        "--enable-hf-transfer",
        action=OptionalBoolAction,
        help="Enable faster downloads from the Hugging Face Hub using hf_transfer.",
        default=os.getenv("HF_HUB_ENABLE_HF_TRANSFER"),
    )
    group.add_argument(
        "--enable-hf-xet",
        action=OptionalBoolAction,
        help="Enable using Hugging Face Xet to download model files.",
    )
    group.add_argument(
        "--enable-cors",
        action=OptionalBoolAction,
        help="Enable Cross-Origin Resource Sharing (CORS) on the server.",
        default=get_gpustack_env_bool("ENABLE_CORS"),
    )
    group.add_argument(
        "--allow-credentials",
        action=OptionalBoolAction,
        help="Allow cookies and credentials in cross-origin requests.",
        default=get_gpustack_env_bool("ALLOW_CREDENTIALS"),
    )
    group.add_argument(
        "--allow-origins",
        action='append',
        help='Origins allowed for cross-origin requests. Specify the flag multiple times for multiple origins. Example: --allow-origins https://example.com --allow-origins https://api.example.com. Default: ["*"] (all origins allowed).',
    )
    group.add_argument(
        "--allow-methods",
        action='append',
        help='HTTP methods allowed in cross-origin requests. Specify the flag multiple times for multiple methods. Example: --allow-methods GET --allow-methods POST. Default: ["GET", "POST"].',
    )
    group.add_argument(
        "--allow-headers",
        action='append',
        help='HTTP request headers allowed in cross-origin requests. Specify the flag multiple times for multiple headers. Example: --allow-headers Authorization --allow-headers Content-Type. Default: ["Authorization", "Content-Type"].',
    )

    parser_server.set_defaults(func=run)


def run(args: argparse.Namespace):
    try:
        cfg = parse_args(args)
        setup_logging(cfg.debug)
        debug_env_info()
        set_third_party_env(cfg=cfg)
        set_ulimit(1)
        multiprocessing.set_start_method('spawn')

        logger.info(f"GPUStack version: {__version__} ({__git_commit__})")

        if cfg.server_url:
            run_worker(cfg)
        else:
            run_server(cfg)
    except Exception as e:
        logger.fatal(e)


def run_server(cfg: Config):
    sub_processes = []

    if not cfg.disable_worker:
        scheme = "http://"
        if cfg.ssl_certfile:
            scheme = "https://"
        cfg.server_url = (
            f"{scheme}127.0.0.1:{cfg.port}" if cfg.port else f"{scheme}127.0.0.1"
        )
        worker = Worker(cfg, is_embedded=True)
        worker_process = multiprocessing.Process(target=worker.start)
        sub_processes = [worker_process]

    server = Server(config=cfg, sub_processes=sub_processes)

    try:
        asyncio.run(server.start())
    except (KeyboardInterrupt, asyncio.CancelledError):
        pass
    except Exception as e:
        logger.error(f"Error running server: {e}")
    finally:
        logger.info("Server has shut down.")


def run_worker(cfg: Config):
    worker = Worker(cfg)

    worker.start()


def load_config_from_yaml(yaml_file: str) -> Dict[str, Any]:
    with open(yaml_file, "r") as file:
        return yaml.safe_load(file)


def parse_args(args: argparse.Namespace) -> Config:
    config_data = {}
    if args.config_file:
        config_data.update(load_config_from_yaml(args.config_file))

    # CLI args have higher priority than config file
    set_common_options(args, config_data)
    set_server_options(args, config_data)
    set_worker_options(args, config_data)

    try:
        cfg = Config(**config_data)
    except Exception as e:
        raise Exception(f"Config error: {e}")

    set_global_config(cfg)
    return cfg


def set_config_option(args, config_data: dict, option_name: str):
    option_value = getattr(args, option_name, None)
    if option_value is not None:
        config_data[option_name] = option_value


def set_common_options(args, config_data: dict):
    options = [
        "debug",
        "data_dir",
        "cache_dir",
        "bin_dir",
        "pipx_path",
        "token",
        "huggingface_token",
        "enable_ray",
        "ray_args",
        "ray_node_manager_port",
        "ray_object_manager_port",
    ]

    for option in options:
        set_config_option(args, config_data, option)


def set_server_options(args, config_data: dict):
    options = [
        "host",
        "port",
        "database_url",
        "disable_worker",
        "bootstrap_password",
        "ssl_keyfile",
        "ssl_certfile",
        "force_auth_localhost",
        "ollama_library_base_url",
        "disable_update_check",
        "disable_openapi_docs",
        "update_check_url",
        "model_catalog_file",
        "ray_port",
        "ray_client_server_port",
        "enable_cors",
        "allow_origins",
        "allow_credentials",
        "allow_methods",
        "allow_headers",
    ]

    for option in options:
        set_config_option(args, config_data, option)


def set_worker_options(args, config_data: dict):
    options = [
        "server_url",
        "worker_ip",
        "worker_name",
        "worker_port",
        "disable_metrics",
        "disable_rpc_servers",
        "metrics_port",
        "service_port_range",
        "rpc_server_port_range",
        "log_dir",
        "rpc_server_args",
        "system_reserved",
        "tools_download_base_url",
        "ray_worker_port_range",
        "enable_hf_transfer",
        "enable_hf_xet",
    ]

    for option in options:
        set_config_option(args, config_data, option)


def get_gpustack_env(env_var: str) -> Optional[str]:
    env_name = "GPUSTACK_" + env_var
    return os.getenv(env_name)


def get_gpustack_env_bool(env_var: str) -> Optional[bool]:
    env_name = "GPUSTACK_" + env_var
    env_value = os.getenv(env_name)
    if env_value is not None:
        return env_value.lower() in ["true", "1"]
    return None


def debug_env_info():
    hf_endpoint = os.getenv("HF_ENDPOINT")
    if hf_endpoint:
        logger.debug(f"Using HF_ENDPOINT: {hf_endpoint}")


def set_third_party_env(cfg: Config):
    if cfg.enable_hf_transfer:
        # https://huggingface.co/docs/huggingface_hub/guides/download#faster-downloads
        os.environ["HF_HUB_ENABLE_HF_TRANSFER"] = "1"
        logger.debug("set env HF_HUB_ENABLE_HF_TRANSFER=1")

    if not cfg.enable_hf_xet:
        os.environ["HF_HUB_DISABLE_XET"] = "1"
<<<<<<< HEAD
        logger.debug("set env HF_HUB_DISABLE_XET=1")


# Adapted from: https://github.com/vllm-project/vllm/blob/main/vllm/utils.py#L2438
def set_ulimit(target_soft_limit=65535):
    if sys.platform.startswith('win'):
        logger.info("Windows detected, skipping ulimit adjustment.")
        return

    resource_type = resource.RLIMIT_NOFILE
    current_soft, current_hard = resource.getrlimit(resource_type)

    if current_soft < target_soft_limit:
        try:
            resource.setrlimit(resource_type, (target_soft_limit, current_hard))
            logger.info(
                f"Increase the ulimit from {current_soft} to {target_soft_limit}."
            )
        except ValueError as e:
            logger.warning(
                f"Failed to set ulimit (nofile): {e}. "
                f"Current soft limit: {current_soft}. "
                "Consider increasing with `ulimit -n`."
            )
=======
        logger.debug("set env HF_HUB_DISABLE_XET=1")
>>>>>>> effda159
<|MERGE_RESOLUTION|>--- conflicted
+++ resolved
@@ -349,7 +349,7 @@
         setup_logging(cfg.debug)
         debug_env_info()
         set_third_party_env(cfg=cfg)
-        set_ulimit(1)
+        set_ulimit()
         multiprocessing.set_start_method('spawn')
 
         logger.info(f"GPUStack version: {__version__} ({__git_commit__})")
@@ -522,7 +522,6 @@
 
     if not cfg.enable_hf_xet:
         os.environ["HF_HUB_DISABLE_XET"] = "1"
-<<<<<<< HEAD
         logger.debug("set env HF_HUB_DISABLE_XET=1")
 
 
@@ -546,7 +545,4 @@
                 f"Failed to set ulimit (nofile): {e}. "
                 f"Current soft limit: {current_soft}. "
                 "Consider increasing with `ulimit -n`."
-            )
-=======
-        logger.debug("set env HF_HUB_DISABLE_XET=1")
->>>>>>> effda159
+            )