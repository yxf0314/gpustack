--- conflicted
+++ resolved
@@ -309,10 +309,6 @@
         "--enable-hf-xet",
         action=OptionalBoolAction,
         help="Enable using Hugging Face Xet to download model files.",
-<<<<<<< HEAD
-        default=False,
-=======
->>>>>>> 76742396
     )
     group.add_argument(
         "--enable-cors",
