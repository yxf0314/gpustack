--- conflicted
+++ resolved
@@ -417,11 +417,7 @@
 
                 overcommit = False
                 exceeds_vram = (
-<<<<<<< HEAD
-                    self._vram_claim > allocatable_vram * self._gpu_memory_utilization
-=======
                     self._vram_claim > gpu.memory.total * self._gpu_memory_utilization
->>>>>>> 08f1c2f4
                     if self._gpu_memory_utilization > 0  # LLMs
                     else self._vram_claim > allocatable_vram  # non LLMs
                 )
@@ -437,10 +433,7 @@
                         continue
 
                 vram_claim = (
-                    max(
-                        int(gpu.memory.total * self._gpu_memory_utilization),
-                        int(self._vram_claim),
-                    )
+                    int(gpu.memory.total * self._gpu_memory_utilization)
                     if self._gpu_memory_utilization > 0  # LLMs
                     else int(self._vram_claim)  # non LLMs
                 )
