import asyncio
import os
from concurrent.futures import ProcessPoolExecutor
from functools import partial
import glob
from itertools import chain
import logging
from pathlib import Path
import time
from typing import Dict, Tuple
from modelscope.hub.constants import TEMPORARY_FOLDER_NAME
from multiprocessing import Manager, cpu_count
from huggingface_hub._local_folder import get_local_download_paths
from huggingface_hub.file_download import get_hf_file_metadata, hf_hub_url
import huggingface_hub.constants
from huggingface_hub.utils import build_hf_headers

<<<<<<< HEAD
=======
from gpustack.api.exceptions import NotFoundException
>>>>>>> a1adcd13
from gpustack.config.config import Config
from gpustack.logging import setup_logging
from gpustack.schemas.model_files import ModelFile, ModelFileUpdate, ModelFileStateEnum
from gpustack.client import ClientSet
from gpustack.schemas.models import SourceEnum
from gpustack.server.bus import Event, EventType
from gpustack.utils.file import delete_path
from gpustack.worker import downloaders


logger = logging.getLogger(__name__)

max_concurrent_downloads = 5


class ModelFileManager:
    def __init__(
        self,
        worker_id: int,
        clientset: ClientSet,
        cfg: Config,
    ):
        self._worker_id = worker_id
        self._config = cfg
        self._clientset = clientset
        self._active_downloads: Dict[int, Tuple] = {}
        self._download_pool = None

    async def watch_model_files(self):
        self._prerun()
        while True:
            try:
                logger.debug("Started watching model files.")
                await self._clientset.model_files.awatch(
                    callback=self._handle_model_file_event
                )
            except asyncio.CancelledError:
                break
            except Exception as e:
                logger.error(f"Failed to watch model files: {e}")
                await asyncio.sleep(5)

    def _prerun(self):
        self._mp_manager = Manager()
        self._download_pool = ProcessPoolExecutor(
            max_workers=min(max_concurrent_downloads, cpu_count()),
        )

    def _handle_model_file_event(self, event: Event):
        mf = ModelFile.model_validate(event.data)

        if mf.worker_id != self._worker_id:
            # Ignore model files that are not assigned to this worker.
            return

        logger.trace(f"Received model file event: {event.type} {mf.id} {mf.state}")

        if event.type == EventType.DELETED:
            asyncio.create_task(self._handle_deletion(mf))
        elif event.type in {EventType.CREATED, EventType.UPDATED}:
            if mf.state != ModelFileStateEnum.DOWNLOADING:
                return
            self._create_download_task(mf)

    def _update_model_file(self, id: int, **kwargs):
        model_file_public = self._clientset.model_files.get(id=id)

        model_file_update = ModelFileUpdate(**model_file_public.model_dump())
        for key, value in kwargs.items():
            setattr(model_file_update, key, value)

        self._clientset.model_files.update(id=id, model_update=model_file_update)

    async def _handle_deletion(self, model_file: ModelFile):
        entry = self._active_downloads.pop(model_file.id, None)
        if entry:
            future, cancel_flag = entry
            cancel_flag.set()
            future.cancel()
            try:
                await asyncio.wrap_future(future)
            except (asyncio.CancelledError, NotFoundException):
                pass
            except Exception as e:
                logger.error(
                    f"Error while cancelling download for {model_file.readable_source}(id: {model_file.id}): {e}"
                )
            finally:
                logger.info(
                    f"Cancelled download for deleted model: {model_file.readable_source}(id: {model_file.id})"
                )
                # Make sure to clean it up
                if model_file.cleanup_on_delete:
                    await self._delete_model_file(model_file)

        elif not entry and model_file.cleanup_on_delete:
            await self._delete_model_file(model_file)

    async def get_hf_file_metadata(self, model_file: ModelFile, filename: str):
        token = self._config.huggingface_token
        url = hf_hub_url(model_file.huggingface_repo_id, filename)
        headers = build_hf_headers(token=token)

        metadata = await asyncio.to_thread(
            get_hf_file_metadata,
            url=url,
            timeout=huggingface_hub.constants.DEFAULT_ETAG_TIMEOUT,
            headers=headers,
            token=token,
        )
        return metadata

    async def _get_incomplete_model_files(self, model_file: ModelFile) -> set:
        """
        Finds cached files of models being downloaded.
        1.For models from Hugging Face, their .incomplete filenames are encoded. The process requires:
        [filename_pattern → model_name → etag → incomplete_pattern → .incomplete_filename] to ultimately confirm the file.
        2.For models from ModelScope, the incomplete files are stored in a temporary folder.
        we just need to find them by the filename pattern.
        """
        filename = ""
        paths_to_delete = set()
<<<<<<< HEAD
=======

>>>>>>> a1adcd13
        try:
            if model_file.source == SourceEnum.HUGGING_FACE:
                path = os.path.join(
                    self._config.cache_dir,
                    SourceEnum.HUGGING_FACE,
                    model_file.huggingface_repo_id,
<<<<<<< HEAD
                    model_file.huggingface_filename,
                )
=======
                )
                if model_file.huggingface_filename:
                    path = os.path.join(path, model_file.huggingface_filename)
                else:
                    paths_to_delete.add(path)
                    return paths_to_delete

>>>>>>> a1adcd13
                path_obj = Path(str(path))
                filename_pattern = path_obj.name
                local_dir = path_obj.parent
                download_paths = get_local_download_paths(local_dir, filename_pattern)
                cache_dir = download_paths.lock_path.parent

                # Get actual filename by pattern
                for cache_file in await asyncio.to_thread(
                    glob.glob, str(cache_dir / filename_pattern) + "*"
                ):
                    # cut off the path and useless extension
                    filename = cache_file.rsplit("/", 1)[-1]
                    filename = filename.rsplit(".", 1)[0]
                    break

                metadata = await self.get_hf_file_metadata(model_file, filename)

                # Collect lock files and incomplete files
                paths_to_delete.add(str(cache_dir / (filename + ".lock")))
<<<<<<< HEAD
=======
                paths_to_delete.add(str(cache_dir / (filename + ".metadata")))
>>>>>>> a1adcd13
                for item_path_str in await asyncio.to_thread(
                    glob.glob, str(cache_dir / f"*.{metadata.etag}.incomplete")
                ):
                    paths_to_delete.add(item_path_str)

            elif model_file.source == SourceEnum.MODEL_SCOPE:
                path = os.path.join(
                    self._config.cache_dir,
                    SourceEnum.MODEL_SCOPE,
                    model_file.model_scope_model_id,
<<<<<<< HEAD
                    model_file.model_scope_file_path,
                )
=======
                )
                if model_file.model_scope_file_path:
                    path = os.path.join(path, model_file.model_scope_model_id)
                else:
                    paths_to_delete.add(path)
                    return paths_to_delete

>>>>>>> a1adcd13
                path_obj = Path(str(path))
                filename_pattern = path_obj.name
                local_dir = path_obj.parent
                for delete_file in await asyncio.to_thread(
                    glob.glob,
                    str(local_dir / f"{TEMPORARY_FOLDER_NAME}/{filename_pattern}"),
                ):
                    paths_to_delete.add(delete_file)

        except Exception as e:
            logger.error(
                f"Error deleting incomplete Download files for "
                f"file '{filename}': {e}"
            )

        return paths_to_delete

    async def _delete_incomplete_model_files(self, model_file: ModelFile):
<<<<<<< HEAD
        if model_file.state != ModelFileStateEnum.DOWNLOADING:
            return

        # If the model is not in GGUF format, directly delete the entire directory
        if not model_file.model_scope_file_path and not model_file.huggingface_filename:
            path = os.path.join(
                self._config.cache_dir,
                model_file.source,
                model_file.model_scope_model_id or model_file.huggingface_repo_id,
            )
            paths_to_delete = [path]
        else:
            paths_to_delete = await self._get_incomplete_model_files(model_file)
=======
        paths_to_delete = await self._get_incomplete_model_files(model_file)
>>>>>>> a1adcd13

        for delete_file in paths_to_delete:
            logger.info(f"Attempting to delete incomplete file: {delete_file}")
            await asyncio.to_thread(delete_path, delete_file)

    async def _delete_model_file(self, model_file: ModelFile):
        try:
            if model_file.resolved_paths:
                paths = chain.from_iterable(
                    glob.glob(p) if '*' in p else [p] for p in model_file.resolved_paths
                )
                for path in paths:
                    delete_path(path)

            await self._delete_incomplete_model_files(model_file)
            logger.info(
                f"Deleted model file {model_file.readable_source}(id: {model_file.id}) from disk"
            )
        except Exception as e:
            logger.error(
                f"Failed to delete {model_file.readable_source}(id: {model_file.id}: {e}"
            )
            await self._update_model_file(
                model_file.id,
                state=ModelFileStateEnum.ERROR,
                state_message=f"Deletion failed: {str(e)}",
            )

    def _create_download_task(self, model_file: ModelFile):
        if model_file.id in self._active_downloads:
            return

        cancel_flag = self._mp_manager.Event()

        download_task = ModelFileDownloadTask(model_file, self._config, cancel_flag)
        future = self._download_pool.submit(download_task.run)
        self._active_downloads[model_file.id] = (future, cancel_flag)

        logger.debug(f"Created download task for {model_file.readable_source}")

        async def _check_completion():
            try:
                await asyncio.wrap_future(future)
            except NotFoundException:
                logger.info(
                    f"Model file {model_file.readable_source} not found. Maybe it was cancelled."
                )
            except Exception as e:
                logger.error(f"Failed to download model file: {e}")
                await self._update_model_file(
                    model_file.id,
                    state=ModelFileStateEnum.ERROR,
                    state_message=str(e),
                )
            finally:
                self._active_downloads.pop(model_file.id, None)

            logger.debug(f"Download completed for {model_file.readable_source}")

        asyncio.create_task(_check_completion())


class ModelFileDownloadTask:

    def __init__(self, model_file: ModelFile, cfg: Config, cancel_flag):
        self._model_file = model_file
        self._config = cfg
        self._cancel_flag = cancel_flag

    def prerun(self):
        setup_logging(self._config.debug)
        self._clientset = ClientSet(
            base_url=self._config.server_url,
            username=f"system/worker/{self._config.worker_ip}",
            password=self._config.token,
        )

        self._ensure_model_file_size()

        self._last_download_update_time = 0
        self._model_downloaded_size = 0
        logger.debug(f"Initializing task for {self._model_file.readable_source}")
        self._update_progress_func = partial(
            self._update_model_file_progress, self._model_file.id
        )
        self._model_file_size = self._model_file.size
        self._model_downloaded_size = 0
        self.hijack_tqdm_progress()

    def run(self):
        try:
            self.prerun()
            self._download_model_file()
        except asyncio.CancelledError:
            logger.info(f"Download cancelled for {self._model_file.readable_source}")
        except Exception as e:
            logger.error(
                f"Download failed for {self._model_file.readable_source}: {str(e)}"
            )
            self._update_model_file(
                self._model_file.id,
                state=ModelFileStateEnum.ERROR,
                state_message=str(e),
            )

    def _download_model_file(self):
        logger.info(f"Downloading model file {self._model_file.readable_source}")
        model_paths = downloaders.download_model(
            self._model_file,
            local_dir=self._model_file.local_dir,
            cache_dir=self._config.cache_dir,
            ollama_library_base_url=self._config.ollama_library_base_url,
            huggingface_token=self._config.huggingface_token,
        )
        self._update_model_file(
            self._model_file.id,
            state=ModelFileStateEnum.READY,
            download_progress=100,
            resolved_paths=model_paths,
        )
        logger.info(f"Successfully downloaded {self._model_file.readable_source}")

    def hijack_tqdm_progress(task_self):
        """
        Monkey patch the tqdm progress bar to update the model instance download progress.
        tqdm is used by hf_hub_download under the hood.
        """
        from tqdm import tqdm

        _original_init = (
            tqdm._original_init if hasattr(tqdm, "_original_init") else tqdm.__init__
        )
        _original_update = (
            tqdm._original_update if hasattr(tqdm, "_original_update") else tqdm.update
        )

        def _new_init(self: tqdm, *args, **kwargs):
            kwargs["disable"] = False  # enable the progress bar anyway
            _original_init(self, *args, **kwargs)

            if hasattr(task_self, '_model_file_size'):
                # Resume downloading
                task_self._model_downloaded_size += self.n

        def _new_update(self: tqdm, n=1):
            _original_update(self, n)

            if task_self._cancel_flag.is_set():
                raise asyncio.CancelledError("Download cancelled")

            # This is the default for single tqdm downloader like ollama
            # TODO we may want to unify to always get the size before downloading.
            total_size = self.total
            downloaded_size = self.n
            if hasattr(task_self, '_model_file_size'):
                # This is summary for group downloading
                total_size = task_self._model_file_size
                task_self._model_downloaded_size += n
                downloaded_size = task_self._model_downloaded_size

            try:
                if (
                    time.time() - task_self._last_download_update_time < 2
                    and downloaded_size != total_size
                ):
                    # Only update after 2-second interval or download is completed.
                    return

                task_self._update_progress_func(
                    round((downloaded_size / total_size) * 100, 2)
                )
                task_self._last_download_update_time = time.time()
            except Exception as e:
                raise Exception(f"Failed to update model file: {e}")

        tqdm.__init__ = _new_init
        tqdm.update = _new_update
        tqdm._original_init = _original_init
        tqdm._original_update = _original_update

    def _ensure_model_file_size(self):
        if self._model_file.size is not None:
            return

        size = downloaders.get_model_file_size(
            self._model_file,
            huggingface_token=self._config.huggingface_token,
            cache_dir=self._config.cache_dir,
            ollama_library_base_url=self._config.ollama_library_base_url,
        )
        self._model_file.size = size
        self._update_model_file(self._model_file.id, size=size)

    def _update_model_file_progress(self, model_file_id: int, progress: float):
        self._update_model_file(model_file_id, download_progress=progress)

    def _update_model_file(self, id: int, **kwargs):
        model_file_public = self._clientset.model_files.get(id=id)

        model_file_update = ModelFileUpdate(**model_file_public.model_dump())
        for key, value in kwargs.items():
            setattr(model_file_update, key, value)

        self._clientset.model_files.update(id=id, model_update=model_file_update)<|MERGE_RESOLUTION|>--- conflicted
+++ resolved
@@ -15,10 +15,7 @@
 import huggingface_hub.constants
 from huggingface_hub.utils import build_hf_headers
 
-<<<<<<< HEAD
-=======
 from gpustack.api.exceptions import NotFoundException
->>>>>>> a1adcd13
 from gpustack.config.config import Config
 from gpustack.logging import setup_logging
 from gpustack.schemas.model_files import ModelFile, ModelFileUpdate, ModelFileStateEnum
@@ -110,11 +107,8 @@
                 logger.info(
                     f"Cancelled download for deleted model: {model_file.readable_source}(id: {model_file.id})"
                 )
-                # Make sure to clean it up
-                if model_file.cleanup_on_delete:
-                    await self._delete_model_file(model_file)
-
-        elif not entry and model_file.cleanup_on_delete:
+
+        if model_file.cleanup_on_delete:
             await self._delete_model_file(model_file)
 
     async def get_hf_file_metadata(self, model_file: ModelFile, filename: str):
@@ -141,20 +135,13 @@
         """
         filename = ""
         paths_to_delete = set()
-<<<<<<< HEAD
-=======
-
->>>>>>> a1adcd13
+
         try:
             if model_file.source == SourceEnum.HUGGING_FACE:
                 path = os.path.join(
                     self._config.cache_dir,
                     SourceEnum.HUGGING_FACE,
                     model_file.huggingface_repo_id,
-<<<<<<< HEAD
-                    model_file.huggingface_filename,
-                )
-=======
                 )
                 if model_file.huggingface_filename:
                     path = os.path.join(path, model_file.huggingface_filename)
@@ -162,7 +149,6 @@
                     paths_to_delete.add(path)
                     return paths_to_delete
 
->>>>>>> a1adcd13
                 path_obj = Path(str(path))
                 filename_pattern = path_obj.name
                 local_dir = path_obj.parent
@@ -182,10 +168,7 @@
 
                 # Collect lock files and incomplete files
                 paths_to_delete.add(str(cache_dir / (filename + ".lock")))
-<<<<<<< HEAD
-=======
                 paths_to_delete.add(str(cache_dir / (filename + ".metadata")))
->>>>>>> a1adcd13
                 for item_path_str in await asyncio.to_thread(
                     glob.glob, str(cache_dir / f"*.{metadata.etag}.incomplete")
                 ):
@@ -196,10 +179,6 @@
                     self._config.cache_dir,
                     SourceEnum.MODEL_SCOPE,
                     model_file.model_scope_model_id,
-<<<<<<< HEAD
-                    model_file.model_scope_file_path,
-                )
-=======
                 )
                 if model_file.model_scope_file_path:
                     path = os.path.join(path, model_file.model_scope_model_id)
@@ -207,7 +186,6 @@
                     paths_to_delete.add(path)
                     return paths_to_delete
 
->>>>>>> a1adcd13
                 path_obj = Path(str(path))
                 filename_pattern = path_obj.name
                 local_dir = path_obj.parent
@@ -226,23 +204,7 @@
         return paths_to_delete
 
     async def _delete_incomplete_model_files(self, model_file: ModelFile):
-<<<<<<< HEAD
-        if model_file.state != ModelFileStateEnum.DOWNLOADING:
-            return
-
-        # If the model is not in GGUF format, directly delete the entire directory
-        if not model_file.model_scope_file_path and not model_file.huggingface_filename:
-            path = os.path.join(
-                self._config.cache_dir,
-                model_file.source,
-                model_file.model_scope_model_id or model_file.huggingface_repo_id,
-            )
-            paths_to_delete = [path]
-        else:
-            paths_to_delete = await self._get_incomplete_model_files(model_file)
-=======
         paths_to_delete = await self._get_incomplete_model_files(model_file)
->>>>>>> a1adcd13
 
         for delete_file in paths_to_delete:
             logger.info(f"Attempting to delete incomplete file: {delete_file}")
