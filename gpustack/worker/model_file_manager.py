import asyncio
import os
from concurrent.futures import ProcessPoolExecutor
from functools import partial
import glob
from itertools import chain
import logging
from pathlib import Path
import time
from typing import Dict, Tuple
from modelscope.hub.constants import TEMPORARY_FOLDER_NAME
from multiprocessing import Manager, cpu_count
from huggingface_hub._local_folder import get_local_download_paths
from huggingface_hub.file_download import get_hf_file_metadata, hf_hub_url
import huggingface_hub.constants
from huggingface_hub.utils import build_hf_headers

from gpustack.config.config import Config
from gpustack.logging import setup_logging
from gpustack.schemas.model_files import ModelFile, ModelFileUpdate, ModelFileStateEnum
from gpustack.client import ClientSet
from gpustack.schemas.models import SourceEnum
from gpustack.server.bus import Event, EventType
from gpustack.utils.file import delete_path
from gpustack.worker import downloaders


logger = logging.getLogger(__name__)

max_concurrent_downloads = 5


class ModelFileManager:
    def __init__(
        self,
        worker_id: int,
        clientset: ClientSet,
        cfg: Config,
    ):
        self._worker_id = worker_id
        self._config = cfg
        self._clientset = clientset
        self._active_downloads: Dict[int, Tuple] = {}
        self._download_pool = None

    async def watch_model_files(self):
        self._prerun()
        while True:
            try:
                logger.debug("Started watching model files.")
                await self._clientset.model_files.awatch(
                    callback=self._handle_model_file_event
                )
            except asyncio.CancelledError:
                break
            except Exception as e:
                logger.error(f"Failed to watch model files: {e}")
                await asyncio.sleep(5)

    def _prerun(self):
        self._mp_manager = Manager()
        self._download_pool = ProcessPoolExecutor(
            max_workers=min(max_concurrent_downloads, cpu_count()),
        )

    def _handle_model_file_event(self, event: Event):
        mf = ModelFile.model_validate(event.data)

        if mf.worker_id != self._worker_id:
            # Ignore model files that are not assigned to this worker.
            return

        logger.trace(f"Received model file event: {event.type} {mf.id} {mf.state}")

        if event.type == EventType.DELETED:
            asyncio.create_task(self._handle_deletion(mf))
        elif event.type in {EventType.CREATED, EventType.UPDATED}:
            if mf.state != ModelFileStateEnum.DOWNLOADING:
                return
            self._create_download_task(mf)

    def _update_model_file(self, id: int, **kwargs):
        model_file_public = self._clientset.model_files.get(id=id)

        model_file_update = ModelFileUpdate(**model_file_public.model_dump())
        for key, value in kwargs.items():
            setattr(model_file_update, key, value)

        self._clientset.model_files.update(id=id, model_update=model_file_update)

    async def _handle_deletion(self, model_file: ModelFile):
        entry = self._active_downloads.pop(model_file.id, None)
        if entry:
            future, cancel_flag = entry
            cancel_flag.set()
            future.cancel()
            try:
                await future
            except asyncio.CancelledError:
                pass
            finally:
                logger.info(
                    f"Cancelled download for deleted model: {model_file.readable_source}(id: {model_file.id})"
                )
                # Make sure to clean it up
                if model_file.cleanup_on_delete:
                    await self._delete_model_file(model_file)

        elif not entry and model_file.cleanup_on_delete:
            await self._delete_model_file(model_file)

    async def get_hf_file_metadata(self, model_file: ModelFile, filename: str):
        token = self._config.huggingface_token
        url = hf_hub_url(model_file.huggingface_repo_id, filename)
        headers = build_hf_headers(token=token)

        metadata = await asyncio.to_thread(
            get_hf_file_metadata,
            url=url,
            timeout=huggingface_hub.constants.DEFAULT_ETAG_TIMEOUT,
            headers=headers,
            token=token,
        )
        return metadata

    async def _get_incomplete_model_files(self, model_file: ModelFile) -> set:
        """
        Finds cached files of models being downloaded.
        1.For models from Hugging Face, their .incomplete filenames are encoded. The process requires:
        [filename_pattern → model_name → etag → incomplete_pattern → .incomplete_filename] to ultimately confirm the file.
        2.For models from ModelScope, the incomplete files are stored in a temporary folder.
        we just need to find them by the filename pattern.
        """
        filename = ""
        paths_to_delete = set()
        try:
            if model_file.source == SourceEnum.HUGGING_FACE:
                path = os.path.join(
                    self._config.cache_dir,
                    SourceEnum.HUGGING_FACE,
                    model_file.huggingface_repo_id,
                    model_file.huggingface_filename,
                )
                path_obj = Path(str(path))
                filename_pattern = path_obj.name
                local_dir = path_obj.parent
                download_paths = get_local_download_paths(local_dir, filename_pattern)
                cache_dir = download_paths.lock_path.parent

                # Get actual filename by pattern
                for cache_file in await asyncio.to_thread(
                    glob.glob, str(cache_dir / filename_pattern) + "*"
                ):
                    # cut off the path and useless extension
                    filename = cache_file.rsplit("/", 1)[-1]
                    filename = filename.rsplit(".", 1)[0]
                    break

                metadata = await self.get_hf_file_metadata(model_file, filename)

                # Collect lock files and incomplete files
                paths_to_delete.add(str(cache_dir / (filename + ".lock")))
                for item_path_str in await asyncio.to_thread(
                    glob.glob, str(cache_dir / f"*.{metadata.etag}.incomplete")
                ):
                    paths_to_delete.add(item_path_str)

            elif model_file.source == SourceEnum.MODEL_SCOPE:
                path = os.path.join(
                    self._config.cache_dir,
                    SourceEnum.MODEL_SCOPE,
                    model_file.model_scope_model_id,
                    model_file.model_scope_file_path,
                )
                path_obj = Path(str(path))
                filename_pattern = path_obj.name
                local_dir = path_obj.parent
                for delete_file in await asyncio.to_thread(
                    glob.glob,
                    str(local_dir / f"{TEMPORARY_FOLDER_NAME}/{filename_pattern}"),
                ):
                    paths_to_delete.add(delete_file)

        except Exception as e:
            logger.error(
                f"Error deleting incomplete Download files for "
                f"file '{filename}': {e}"
            )

        return paths_to_delete

    async def _delete_incomplete_model_files(self, model_file: ModelFile):
        if model_file.state != ModelFileStateEnum.DOWNLOADING:
            return

<<<<<<< HEAD
        paths_to_delete = await self._get_incomplete_model_files(model_file)
=======
        # If the model is not in GGUF format, directly delete the entire directory
        if not model_file.model_scope_file_path and not model_file.huggingface_filename:
            path = os.path.join(
                self._config.cache_dir,
                model_file.source,
                model_file.model_scope_model_id or model_file.huggingface_repo_id,
            )
            paths_to_delete = [path]
        else:
            paths_to_delete = await self._get_incomplete_model_files(model_file)

>>>>>>> 52538185
        for delete_file in paths_to_delete:
            logger.info(f"Attempting to delete incomplete file: {delete_file}")
            await asyncio.to_thread(delete_path, delete_file)

    async def _delete_model_file(self, model_file: ModelFile):
        try:
            if model_file.resolved_paths:
                paths = chain.from_iterable(
                    glob.glob(p) if '*' in p else [p] for p in model_file.resolved_paths
                )
                for path in paths:
                    delete_path(path)

            await self._delete_incomplete_model_files(model_file)
            logger.info(
                f"Deleted model file {model_file.readable_source}(id: {model_file.id})"
            )
        except Exception as e:
            logger.error(
                f"Failed to delete {model_file.readable_source}(id: {model_file.id}: {e}"
            )
            await self._update_model_file(
                model_file.id,
                state=ModelFileStateEnum.ERROR,
                state_message=f"Deletion failed: {str(e)}",
            )

    def _create_download_task(self, model_file: ModelFile):
        if model_file.id in self._active_downloads:
            return

        cancel_flag = self._mp_manager.Event()

        download_task = ModelFileDownloadTask(model_file, self._config, cancel_flag)
        future = self._download_pool.submit(download_task.run)
        self._active_downloads[model_file.id] = (future, cancel_flag)

        logger.debug(f"Created download task for {model_file.readable_source}")

        async def _check_completion():
            try:
                await asyncio.wrap_future(future)
            except Exception as e:
                logger.error(f"Failed to download model file: {e}")
                await self._update_model_file(
                    model_file.id,
                    state=ModelFileStateEnum.ERROR,
                    state_message=str(e),
                )
            finally:
                self._active_downloads.pop(model_file.id, None)

            logger.debug(f"Download completed for {model_file.readable_source}")

        asyncio.create_task(_check_completion())


class ModelFileDownloadTask:

    def __init__(self, model_file: ModelFile, cfg: Config, cancel_flag):
        self._model_file = model_file
        self._config = cfg
        self._cancel_flag = cancel_flag

    def prerun(self):
        setup_logging(self._config.debug)
        self._clientset = ClientSet(
            base_url=self._config.server_url,
            username=f"system/worker/{self._config.worker_ip}",
            password=self._config.token,
        )

        self._ensure_model_file_size()

        self._last_download_update_time = 0
        self._model_downloaded_size = 0
        logger.debug(f"Initializing task for {self._model_file.readable_source}")
        self._update_progress_func = partial(
            self._update_model_file_progress, self._model_file.id
        )
        self._model_file_size = self._model_file.size
        self._model_downloaded_size = 0
        self.hijack_tqdm_progress()

    def run(self):
        try:
            self.prerun()
            self._download_model_file()
        except asyncio.CancelledError:
            logger.info(f"Download cancelled for {self._model_file.readable_source}")
        except Exception as e:
            logger.error(
                f"Download failed for {self._model_file.readable_source}: {str(e)}"
            )
            self._update_model_file(
                self._model_file.id,
                state=ModelFileStateEnum.ERROR,
                state_message=str(e),
            )

    def _download_model_file(self):
        logger.info(f"Downloading model file {self._model_file.readable_source}")
        model_paths = downloaders.download_model(
            self._model_file,
            local_dir=self._model_file.local_dir,
            cache_dir=self._config.cache_dir,
            ollama_library_base_url=self._config.ollama_library_base_url,
            huggingface_token=self._config.huggingface_token,
        )
        self._update_model_file(
            self._model_file.id,
            state=ModelFileStateEnum.READY,
            download_progress=100,
            resolved_paths=model_paths,
        )
        logger.info(f"Successfully downloaded {self._model_file.readable_source}")

    def hijack_tqdm_progress(task_self):
        """
        Monkey patch the tqdm progress bar to update the model instance download progress.
        tqdm is used by hf_hub_download under the hood.
        """
        from tqdm import tqdm

        _original_init = (
            tqdm._original_init if hasattr(tqdm, "_original_init") else tqdm.__init__
        )
        _original_update = (
            tqdm._original_update if hasattr(tqdm, "_original_update") else tqdm.update
        )

        def _new_init(self: tqdm, *args, **kwargs):
            kwargs["disable"] = False  # enable the progress bar anyway
            _original_init(self, *args, **kwargs)

            if hasattr(task_self, '_model_file_size'):
                # Resume downloading
                task_self._model_downloaded_size += self.n

        def _new_update(self: tqdm, n=1):
            _original_update(self, n)

            if task_self._cancel_flag.is_set():
                raise asyncio.CancelledError("Download cancelled")

            # This is the default for single tqdm downloader like ollama
            # TODO we may want to unify to always get the size before downloading.
            total_size = self.total
            downloaded_size = self.n
            if hasattr(task_self, '_model_file_size'):
                # This is summary for group downloading
                total_size = task_self._model_file_size
                task_self._model_downloaded_size += n
                downloaded_size = task_self._model_downloaded_size

            try:
                if (
                    time.time() - task_self._last_download_update_time < 2
                    and downloaded_size != total_size
                ):
                    # Only update after 2-second interval or download is completed.
                    return

                task_self._update_progress_func(
                    round((downloaded_size / total_size) * 100, 2)
                )
                task_self._last_download_update_time = time.time()
            except Exception as e:
                raise Exception(f"Failed to update model file: {e}")

        tqdm.__init__ = _new_init
        tqdm.update = _new_update
        tqdm._original_init = _original_init
        tqdm._original_update = _original_update

    def _ensure_model_file_size(self):
        if self._model_file.size is not None:
            return

        size = downloaders.get_model_file_size(
            self._model_file,
            huggingface_token=self._config.huggingface_token,
            cache_dir=self._config.cache_dir,
            ollama_library_base_url=self._config.ollama_library_base_url,
        )
        self._model_file.size = size
        self._update_model_file(self._model_file.id, size=size)

    def _update_model_file_progress(self, model_file_id: int, progress: float):
        self._update_model_file(model_file_id, download_progress=progress)

    def _update_model_file(self, id: int, **kwargs):
        model_file_public = self._clientset.model_files.get(id=id)

        model_file_update = ModelFileUpdate(**model_file_public.model_dump())
        for key, value in kwargs.items():
            setattr(model_file_update, key, value)

        self._clientset.model_files.update(id=id, model_update=model_file_update)<|MERGE_RESOLUTION|>--- conflicted
+++ resolved
@@ -193,9 +193,6 @@
         if model_file.state != ModelFileStateEnum.DOWNLOADING:
             return
 
-<<<<<<< HEAD
-        paths_to_delete = await self._get_incomplete_model_files(model_file)
-=======
         # If the model is not in GGUF format, directly delete the entire directory
         if not model_file.model_scope_file_path and not model_file.huggingface_filename:
             path = os.path.join(
@@ -207,7 +204,6 @@
         else:
             paths_to_delete = await self._get_incomplete_model_files(model_file)
 
->>>>>>> 52538185
         for delete_file in paths_to_delete:
             logger.info(f"Attempting to delete incomplete file: {delete_file}")
             await asyncio.to_thread(delete_path, delete_file)
