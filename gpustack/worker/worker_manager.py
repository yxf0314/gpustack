--- conflicted
+++ resolved
@@ -1,7 +1,4 @@
-<<<<<<< HEAD
-=======
 import asyncio
->>>>>>> f079e24c
 import random
 from datetime import datetime, timezone
 import multiprocessing
@@ -119,12 +116,6 @@
         )
 
         same_worker, existing = self._check_same_worker()
-<<<<<<< HEAD
-        worker.name = self._worker_name
-
-        try:
-            if existing:
-=======
         update_name_file = False
         if worker.name != self._worker_name:
             worker.name = self._worker_name
@@ -134,20 +125,16 @@
             if existing:
                 # keep labels from the existing worker
                 worker.labels = same_worker.labels
->>>>>>> f079e24c
                 self._clientset.workers.update(id=same_worker.id, model_update=worker)
             else:
                 self._clientset.workers.create(worker)
         except Exception as e:
             logger.error(f"Failed to register worker: {e}")
             raise
-<<<<<<< HEAD
-=======
 
         if update_name_file:
             # Modify files only after successful registration to avoid inconsistency problem
             asyncio.create_task(self._update_local_worker_name_file())
->>>>>>> f079e24c
 
         logger.info(f"Worker {worker.name} registered.")
 
@@ -166,35 +153,6 @@
         same_name_worker = _get_worker({"name": self._worker_name})
         same_uuid_worker = _get_worker({"uuid": self._worker_uuid})
 
-<<<<<<< HEAD
-        if not same_name_worker:
-            return same_uuid_worker, same_uuid_worker is not None
-
-        # Some old workers might not have a worker_uuid set.
-        if not same_name_worker.worker_uuid and self._worker_uuid:
-            return same_name_worker, True
-
-        # If the worker name is from config, and it was already registered, we cannot change it.
-        if self._worker_name_from_config:
-            raise AlreadyExistsException("Please use a different worker name.")
-
-        # If the worker name already exists but has a different UUID, generate a new name
-        if not same_uuid_worker and same_name_worker.worker_uuid != self._worker_uuid:
-            self._worker_name = _generate_new_name()
-            return same_name_worker, False
-
-        # If both UUID and name exist, generate a new name and update the same_uuid_worker
-        if same_uuid_worker and same_name_worker:
-            # UUID worker has a name that starts with the same name as the name worker, should not generate again
-            if same_uuid_worker.name.startswith(f"{same_name_worker.name}-"):
-                self._worker_name = same_uuid_worker.name
-            else:
-                self._worker_name = _generate_new_name()
-            return same_uuid_worker, True
-
-        return None, False
-
-=======
         # Some old workers might not have a worker_uuid set.
         if same_name_worker and not same_name_worker.worker_uuid and self._worker_uuid:
             return same_name_worker, True
@@ -234,7 +192,6 @@
         except Exception as e:
             logger.error(f"Failed to update worker name file: {e}")
 
->>>>>>> f079e24c
     @time_decorator
     def _initialize_worker(self):
         try:
